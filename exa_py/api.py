from __future__ import annotations
from dataclasses import dataclass
import dataclasses
from functools import wraps
import re
import requests
from typing import (
    Callable,
    Iterable,
    List,
    Optional,
    Dict,
    Generic,
    TypeVar,
    overload,
    Union,
    Literal,
    get_origin,
    get_args,
)
from typing_extensions import TypedDict

from openai import OpenAI
from openai.types.chat.chat_completion_message_param import ChatCompletionMessageParam
from openai.types.chat_model import ChatModel
from exa_py.utils import (
    ExaOpenAICompletion,
    add_message_to_messages,
    format_exa_result,
    maybe_get_query,
)
import os

is_beta = os.getenv("IS_BETA") == "True"


def snake_to_camel(snake_str: str) -> str:
    """Convert snake_case string to camelCase.

    Args:
        snake_str (str): The string in snake_case format.

    Returns:
        str: The string converted to camelCase format.
    """
    components = snake_str.split("_")
    return components[0] + "".join(x.title() for x in components[1:])


def to_camel_case(data: dict) -> dict:
    """
    Convert keys in a dictionary from snake_case to camelCase recursively.

    Args:
        data (dict): The dictionary with keys in snake_case format.

    Returns:
        dict: The dictionary with keys converted to camelCase format.
    """
    return {
        snake_to_camel(k): to_camel_case(v) if isinstance(v, dict) else v
        for k, v in data.items()
        if v is not None
    }


def camel_to_snake(camel_str: str) -> str:
    """Convert camelCase string to snake_case.

    Args:
        camel_str (str): The string in camelCase format.

    Returns:
        str: The string converted to snake_case format.
    """
    snake_str = re.sub("(.)([A-Z][a-z]+)", r"\1_\2", camel_str)
    return re.sub("([a-z0-9])([A-Z])", r"\1_\2", snake_str).lower()


def to_snake_case(data: dict) -> dict:
    """
    Convert keys in a dictionary from camelCase to snake_case recursively.

    Args:
        data (dict): The dictionary with keys in camelCase format.

    Returns:
        dict: The dictionary with keys converted to snake_case format.
    """
    return {
        camel_to_snake(k): to_snake_case(v) if isinstance(v, dict) else v
        for k, v in data.items()
    }


SEARCH_OPTIONS_TYPES = {
    "query": [str],  # The query string.
    "num_results": [int],  # Number of results (Default: 10, Max for basic: 10).
    "include_domains": [list],  # Domains to search from; exclusive with 'exclude_domains'.
    "exclude_domains": [list],  # Domains to omit; exclusive with 'include_domains'.
    "start_crawl_date": [str],  # Results after this crawl date. ISO 8601 format.
    "end_crawl_date": [str],  # Results before this crawl date. ISO 8601 format.
<<<<<<< HEAD
    "start_published_date": [
        str
    ],  # Results after this publish date; excludes links with no date. ISO 8601 format.
    "end_published_date": [
        str
    ],  # Results before this publish date; excludes links with no date. ISO 8601 format.
    "include_text": [
        list
    ],  # list of strings that must be present in webpage text of results. Currently, only one string is supported, up to 5 words.
    "exclude_text": [list],  # list of strings that must not be present in webpage text of result. Currently, only one string is supported, up to 5 words.
    "use_autoprompt": [bool],  # Convert query to Exa (Higher latency, Default: false).
    "type": [
        str
    ],  # 'keyword', 'neural', or 'auto' (Default: auto). Choose 'neural' for high-quality, semantically relevant content in popular domains. 'Keyword' is for specific, local, or obscure queries.
    "category": [
        str
    ],  # A data category to focus on: 'company', 'research paper', 'news', 'pdf', 'github', 'tweet', 'personal site', 'linkedin profile', 'financial report'
=======
    "start_published_date": [str],  # Results after this publish date; excludes links with no date.
    "end_published_date": [str],  # Results before this publish date; excludes links with no date.
    "include_text": [list],  # Must be present in webpage text. (One string, up to 5 words)
    "exclude_text": [list],  # Must not be present in webpage text. (One string, up to 5 words)
    "use_autoprompt": [bool],  # Convert query to Exa. (Default: false)
    "type": [str],  # 'keyword' or 'neural' (Default: neural).
    "category": [str],  # e.g. 'company'
    "flags": [list],   # Experimental flags array for Exa usage.
>>>>>>> 60a13da8
}

FIND_SIMILAR_OPTIONS_TYPES = {
    "url": [str],
    "num_results": [int],
    "include_domains": [list],
    "exclude_domains": [list],
    "start_crawl_date": [str],
    "end_crawl_date": [str],
    "start_published_date": [str],
    "end_published_date": [str],
    "include_text": [list],
    "exclude_text": [list],
    "exclude_source_domain": [bool],
    "category": [str],
    "flags": [list],   # Experimental flags array for Exa usage.
}

# the livecrawl options
LIVECRAWL_OPTIONS = Literal["always", "fallback", "never", "auto"]

CONTENTS_OPTIONS_TYPES = {
    "urls": [list],
    "text": [dict, bool],
    "highlights": [dict, bool],
    "summary": [dict, bool],
    "metadata": [dict, bool],
    "livecrawl_timeout": [int],
    "livecrawl": [LIVECRAWL_OPTIONS],
    "filter_empty_results": [bool],
<<<<<<< HEAD
    "subpages": [int],
    "subpage_target": [str, list],
    "extras": [dict],
=======
    "flags": [list],  # We allow flags to be passed here too
>>>>>>> 60a13da8
}

CONTENTS_ENDPOINT_OPTIONS_TYPES = {
    "subpages": [int],
    "subpage_target": [str, list],
    "extras": [dict],
    "flags": [list],  # We allow flags to be passed here too
}


def validate_search_options(
    options: Dict[str, Optional[object]], expected: dict
) -> None:
    """Validate an options dict against expected types and constraints.

    Args:
        options (Dict[str, Optional[object]]): The options to validate.
        expected (dict): The expected types for each option.

    Raises:
        ValueError: If an invalid option or option type is provided.
    """
    for key, value in options.items():
        if key not in expected:
            raise ValueError(f"Invalid option: '{key}'")
        if value is None:
            continue
        expected_types = expected[key]
        if not any(is_valid_type(value, t) for t in expected_types):
            raise ValueError(
                f"Invalid value for option '{key}': {value}. Expected one of {expected_types}"
            )


def is_valid_type(value, expected_type):
    if get_origin(expected_type) is Literal:
        return value in get_args(expected_type)
    if isinstance(expected_type, type):
        return isinstance(value, expected_type)
    return False  # For any other case


class TextContentsOptions(TypedDict, total=False):
    """A class representing the options that you can specify when requesting text

    Attributes:
        max_characters (int): The maximum number of characters to return. Default: None (no limit).
        include_html_tags (bool): If true, include HTML tags in the returned text. Default false.
    """

    max_characters: int
    include_html_tags: bool


class HighlightsContentsOptions(TypedDict, total=False):
    """A class representing the options that you can specify when requesting highlights

    Attributes:
        query (str): The query string for the highlights. 
        num_sentences (int): Size of highlights to return, in sentences. Default: 5
        highlights_per_url (int): Number of highlights to return per URL. Default: 1
    """

    query: str
    num_sentences: int
    highlights_per_url: int


class SummaryContentsOptions(TypedDict, total=False):
    """A class representing the options that you can specify when requesting summary

    Attributes:
        query (str): The query string for the summary. Summary will bias towards answering the query.
    """

    query: str

<<<<<<< HEAD
class ExtrasOptions(TypedDict, total=False):
    """A class representing the extra options that can be requested for contents

    Attributes:
        links (int): The number of links to return from the content.
        image_links (int): The number of image links to return from the content.
    """
=======

class ExtrasOptions(TypedDict, total=False):
    """A class representing additional extraction fields (e.g. links, images)"""
>>>>>>> 60a13da8

    links: int
    image_links: int


@dataclass
class _Result:
    """A class representing the base fields of a search result.

    Attributes:
        title (str): The title of the search result.
        url (str): The URL of the search result.
        id (str): The temporary ID for the document.
        score (float, optional): A number from 0 to 1 representing similarity.
        published_date (str, optional): An estimate of the creation date, from parsing HTML content.
<<<<<<< HEAD
        author (str, optional): If available, the author of the content.
        image (str, optional): If available, a URL to an image associated with the content.
        favicon (str, optional): If available, a URL to the favicon of the domain.
        subpages (List[_Result], optional): If available, a list of Exa contents results for a page's subpages (e.g. tesla.com --subpage--> shop.tesla.com)
        extras (Dict, optional): Additional metadata associated with the result; currently supports returning links and image links extracted from the text content
=======
        author (str, optional): The author of the content (if available).
        image (str, optional): A URL to an image associated with the content (if available).
        favicon (str, optional): A URL to the favicon (if available).
        subpages (List[_Result], optional): Subpages of main page
        extras (Dict, optional): Additional metadata; e.g. links, images.
>>>>>>> 60a13da8
    """

    url: str
    id: str
    title: Optional[str] = None
    score: Optional[float] = None
    published_date: Optional[str] = None
    author: Optional[str] = None
    image: Optional[str] = None
    favicon: Optional[str] = None
    subpages: Optional[List[_Result]] = None
    extras: Optional[Dict] = None

    def __init__(self, **kwargs):
        self.url = kwargs["url"]
        self.id = kwargs["id"]
        self.title = kwargs.get("title")
        self.score = kwargs.get("score")
        self.published_date = kwargs.get("published_date")
        self.author = kwargs.get("author")
        self.image = kwargs.get("image")
        self.favicon = kwargs.get("favicon")
        self.subpages = kwargs.get("subpages")
        self.extras = kwargs.get("extras")

    def __str__(self):
        return (
            f"Title: {self.title}\n"
            f"URL: {self.url}\n"
            f"ID: {self.id}\n"
            f"Score: {self.score}\n"
            f"Published Date: {self.published_date}\n"
            f"Author: {self.author}\n"
            f"Image: {self.image}\n"
            f"Favicon: {self.favicon}\n"
            f"Extras: {self.extras}\n"
            f"Subpages: {self.subpages}\n"
        )


@dataclass
class Result(_Result):
    """
    A class representing a search result with optional text, highlights, summary.

    Attributes:
        text (str, optional)
        highlights (List[str], optional)
        highlight_scores (List[float], optional)
        summary (str, optional)
    """

    text: Optional[str] = None
    highlights: Optional[List[str]] = None
    highlight_scores: Optional[List[float]] = None
    summary: Optional[str] = None

    def __init__(self, **kwargs):
        super().__init__(**kwargs)
        self.text = kwargs.get("text")
        self.highlights = kwargs.get("highlights")
        self.highlight_scores = kwargs.get("highlight_scores")
        self.summary = kwargs.get("summary")

    def __str__(self):
        base_str = super().__str__()
        return base_str + (
            f"Text: {self.text}\n"
            f"Highlights: {self.highlights}\n"
            f"Highlight Scores: {self.highlight_scores}\n"
            f"Summary: {self.summary}\n"
        )


@dataclass
class ResultWithText(_Result):
    """
    A class representing a search result with text present.

    Attributes:
        text (str): The text of the search result page.
    """

    text: str = dataclasses.field(default_factory=str)

    def __init__(self, **kwargs):
        super().__init__(**kwargs)
        self.text = kwargs["text"]

    def __str__(self):
        base_str = super().__str__()
        return base_str + f"Text: {self.text}\n"


@dataclass
class ResultWithHighlights(_Result):
    """
    A class representing a search result with highlights present.

    Attributes:
        highlights (List[str])
        highlight_scores (List[float])
    """

    highlights: List[str] = dataclasses.field(default_factory=list)
    highlight_scores: List[float] = dataclasses.field(default_factory=list)

    def __init__(self, **kwargs):
        super().__init__(**kwargs)
        self.highlights = kwargs["highlights"]
        self.highlight_scores = kwargs["highlight_scores"]

    def __str__(self):
        base_str = super().__str__()
        return base_str + (
            f"Highlights: {self.highlights}\n"
            f"Highlight Scores: {self.highlight_scores}\n"
        )


@dataclass
class ResultWithTextAndHighlights(_Result):
    """
    A class representing a search result with text and highlights present.

    Attributes:
<<<<<<< HEAD
        text (str): The text of the search result page.
        highlights (List[str]): The highlights of the search result.
        highlight_scores (List[float]): The scores of the highlights of the search result.
=======
        text (str)
        highlights (List[str])
        highlight_scores (List[float])
>>>>>>> 60a13da8
    """

    text: str = dataclasses.field(default_factory=str)
    highlights: List[str] = dataclasses.field(default_factory=list)
    highlight_scores: List[float] = dataclasses.field(default_factory=list)

    def __init__(self, **kwargs):
        super().__init__(**kwargs)
<<<<<<< HEAD
        self.text = kwargs['text']
        self.highlights = kwargs['highlights']
        self.highlight_scores = kwargs['highlight_scores']
=======
        self.text = kwargs["text"]
        self.highlights = kwargs["highlights"]
        self.highlight_scores = kwargs["highlight_scores"]
>>>>>>> 60a13da8

    def __str__(self):
        base_str = super().__str__()
        return base_str + (
            f"Text: {self.text}\n"
            f"Highlights: {self.highlights}\n"
            f"Highlight Scores: {self.highlight_scores}\n"
        )


@dataclass
class ResultWithSummary(_Result):
    """
    A class representing a search result with summary present.

    Attributes:
        summary (str)
    """

    summary: str = dataclasses.field(default_factory=str)

    def __init__(self, **kwargs):
        super().__init__(**kwargs)
        self.summary = kwargs["summary"]

    def __str__(self):
        base_str = super().__str__()
        return base_str + f"Summary: {self.summary}\n"


@dataclass
class ResultWithTextAndSummary(_Result):
    """
    A class representing a search result with text and summary present.

    Attributes:
        text (str)
        summary (str)
    """

    text: str = dataclasses.field(default_factory=str)
    summary: str = dataclasses.field(default_factory=str)

    def __init__(self, **kwargs):
        super().__init__(**kwargs)
        self.text = kwargs["text"]
        self.summary = kwargs["summary"]

    def __str__(self):
        base_str = super().__str__()
        return base_str + f"Text: {self.text}\n" + f"Summary: {self.summary}\n"


@dataclass
class ResultWithHighlightsAndSummary(_Result):
    """
    A class representing a search result with highlights and summary present.

    Attributes:
        highlights (List[str])
        highlight_scores (List[float])
        summary (str)
    """

    highlights: List[str] = dataclasses.field(default_factory=list)
    highlight_scores: List[float] = dataclasses.field(default_factory=list)
    summary: str = dataclasses.field(default_factory=str)

    def __init__(self, **kwargs):
        super().__init__(**kwargs)
        self.highlights = kwargs["highlights"]
        self.highlight_scores = kwargs["highlight_scores"]
        self.summary = kwargs["summary"]

    def __str__(self):
        base_str = super().__str__()
        return base_str + (
            f"Highlights: {self.highlights}\n"
            f"Highlight Scores: {self.highlight_scores}\n"
            f"Summary: {self.summary}\n"
        )


@dataclass
class ResultWithTextAndHighlightsAndSummary(_Result):
    """
    A class representing a search result with text, highlights, and summary present.

    Attributes:
        text (str)
        highlights (List[str])
        highlight_scores (List[float])
        summary (str)
    """

    text: str = dataclasses.field(default_factory=str)
    highlights: List[str] = dataclasses.field(default_factory=list)
    highlight_scores: List[float] = dataclasses.field(default_factory=list)
    summary: str = dataclasses.field(default_factory=str)

    def __init__(self, **kwargs):
        super().__init__(**kwargs)
        self.text = kwargs["text"]
        self.highlights = kwargs["highlights"]
        self.highlight_scores = kwargs["highlight_scores"]
        self.summary = kwargs["summary"]

    def __str__(self):
        base_str = super().__str__()
        return base_str + (
            f"Text: {self.text}\n"
            f"Highlights: {self.highlights}\n"
            f"Highlight Scores: {self.highlight_scores}\n"
            f"Summary: {self.summary}\n"
        )


T = TypeVar("T")


@dataclass
class SearchResponse(Generic[T]):
    """A class representing the response for a search operation.

    Attributes:
        results (List[Result]): A list of search results.
<<<<<<< HEAD
        autoprompt_string (str, optional): The Exa query created by the autoprompt functionality.
        auto_date (str, optional): The date the autoprompt determines for filtering results to the ones you want.
        resolved_search_type (str, optional): For auto searches, indicates which search type was selected ("neural" or "keyword").
=======
        autoprompt_string (str, optional): The Exa query created by autoprompt.
        resolved_search_type (str, optional): 'neural' or 'keyword' if auto.
        auto_date (str, optional): A date for filtering if autoprompt found one.
>>>>>>> 60a13da8
    """

    results: List[T]
    autoprompt_string: Optional[str]
    resolved_search_type: Optional[str]
    auto_date: Optional[str]

    def __str__(self):
        output = "\n\n".join(str(result) for result in self.results)
        if self.autoprompt_string:
            output += f"\n\nAutoprompt String: {self.autoprompt_string}"
        if self.resolved_search_type:
            output += f"\nResolved Search Type: {self.resolved_search_type}"

        return output


def nest_fields(original_dict: Dict, fields_to_nest: List[str], new_key: str):
    # Create a new dictionary to store the nested fields
    nested_dict = {}

    # Iterate over the fields to be nested
    for field in fields_to_nest:
        # Check if the field exists in the original dictionary
        if field in original_dict:
            # Move the field to the nested dictionary
            nested_dict[field] = original_dict.pop(field)

    # Add the nested dictionary to the original dictionary under the new key
    original_dict[new_key] = nested_dict

    return original_dict


class Exa:
    """A client for interacting with Exa API."""

    def __init__(
        self,
        api_key: Optional[str],
        base_url: str = "https://api.exa.ai",
<<<<<<< HEAD
        user_agent: str = "exa-py 3",
=======
        user_agent: str = "exa-py 1.7.2",
>>>>>>> 60a13da8
    ):
        """Initialize the Exa client with the provided API key and optional base URL and user agent.

        Args:
            api_key (str): The API key for authenticating with the Exa API.
            base_url (str, optional): The base URL for the Exa API. Defaults to "https://api.exa.ai".
        """
        if api_key is None:
            import os

            api_key = os.environ.get("EXA_API_KEY")
            if api_key is None:
                raise ValueError(
                    "API key must be provided as an argument or in EXA_API_KEY environment variable"
                )
        self.base_url = base_url
        self.headers = {"x-api-key": api_key, "User-Agent": user_agent}

    def request(self, endpoint: str, data):
        res = requests.post(self.base_url + endpoint, json=data, headers=self.headers)
        if res.status_code != 200:
            raise ValueError(
                f"Request failed with status code {res.status_code}: {res.text}"
            )
        return res.json()

    def search(
        self,
        query: str,
        *,
        num_results: Optional[int] = None,
        include_domains: Optional[List[str]] = None,
        exclude_domains: Optional[List[str]] = None,
        start_crawl_date: Optional[str] = None,
        end_crawl_date: Optional[str] = None,
        start_published_date: Optional[str] = None,
        end_published_date: Optional[str] = None,
        include_text: Optional[List[str]] = None,
        exclude_text: Optional[List[str]] = None,
        use_autoprompt: Optional[bool] = None,
        type: Optional[str] = None,
        category: Optional[str] = None,
        flags: Optional[List[str]] = None,
    ) -> SearchResponse[_Result]:
        """Perform a search with a prompt-engineered query to retrieve relevant results.

        Args:
            query (str): The query string.
            num_results (int, optional): Number of search results to return (default 10).
            include_domains (List[str], optional): Domains to include in the search.
            exclude_domains (List[str], optional): Domains to exclude from the search.
            start_crawl_date (str, optional): Only links crawled after this date.
            end_crawl_date (str, optional): Only links crawled before this date.
            start_published_date (str, optional): Only links published after this date.
            end_published_date (str, optional): Only links published before this date.
            include_text (List[str], optional): Strings that must appear in the page text.
            exclude_text (List[str], optional): Strings that must not appear in the page text.
            use_autoprompt (bool, optional): Convert query to Exa (default False).
            type (str, optional): 'keyword' or 'neural' (default 'neural').
            category (str, optional): e.g. 'company'
            flags (List[str], optional): Experimental flags for Exa usage.

        Returns:
            SearchResponse: The response containing search results, etc.
        """
        options = {k: v for k, v in locals().items() if k != "self" and v is not None}
        validate_search_options(options, SEARCH_OPTIONS_TYPES)
        options = to_camel_case(options)
        data = self.request("/search", options)
        return SearchResponse(
            [Result(**to_snake_case(result)) for result in data["results"]],
            data["autopromptString"] if "autopromptString" in data else None,
            data["resolvedSearchType"] if "resolvedSearchType" in data else None,
            data["autoDate"] if "autoDate" in data else None,
        )

    @overload
    def search_and_contents(
        self,
        query: str,
        *,
        num_results: Optional[int] = None,
        include_domains: Optional[List[str]] = None,
        exclude_domains: Optional[List[str]] = None,
        start_crawl_date: Optional[str] = None,
        end_crawl_date: Optional[str] = None,
        start_published_date: Optional[str] = None,
        end_published_date: Optional[str] = None,
        include_text: Optional[List[str]] = None,
        exclude_text: Optional[List[str]] = None,
        use_autoprompt: Optional[bool] = None,
        type: Optional[str] = None,
        category: Optional[str] = None,
        livecrawl_timeout: Optional[int] = None,
        livecrawl: Optional[LIVECRAWL_OPTIONS] = None,
        filter_empty_results: Optional[bool] = None,
        subpages: Optional[int] = None,
        extras: Optional[ExtrasOptions] = None,
        flags: Optional[List[str]] = None,
    ) -> SearchResponse[ResultWithText]:
        ...

    @overload
    def search_and_contents(
        self,
        query: str,
        *,
        text: Union[TextContentsOptions, Literal[True]],
        num_results: Optional[int] = None,
        include_domains: Optional[List[str]] = None,
        exclude_domains: Optional[List[str]] = None,
        start_crawl_date: Optional[str] = None,
        end_crawl_date: Optional[str] = None,
        start_published_date: Optional[str] = None,
        end_published_date: Optional[str] = None,
        include_text: Optional[List[str]] = None,
        exclude_text: Optional[List[str]] = None,
        use_autoprompt: Optional[bool] = None,
        type: Optional[str] = None,
        category: Optional[str] = None,
        subpages: Optional[int] = None,
        livecrawl_timeout: Optional[int] = None,
        livecrawl: Optional[LIVECRAWL_OPTIONS] = None,
        filter_empty_results: Optional[bool] = None,
        extras: Optional[ExtrasOptions] = None,
        flags: Optional[List[str]] = None,
    ) -> SearchResponse[ResultWithText]:
        ...

    @overload
    def search_and_contents(
        self,
        query: str,
        *,
        highlights: Union[HighlightsContentsOptions, Literal[True]],
        num_results: Optional[int] = None,
        include_domains: Optional[List[str]] = None,
        exclude_domains: Optional[List[str]] = None,
        start_crawl_date: Optional[str] = None,
        end_crawl_date: Optional[str] = None,
        start_published_date: Optional[str] = None,
        end_published_date: Optional[str] = None,
        include_text: Optional[List[str]] = None,
        exclude_text: Optional[List[str]] = None,
        use_autoprompt: Optional[bool] = None,
        type: Optional[str] = None,
        category: Optional[str] = None,
        subpages: Optional[int] = None,
        subpage_target: Optional[Union[str, List[str]]] = None,
        livecrawl_timeout: Optional[int] = None,
        livecrawl: Optional[LIVECRAWL_OPTIONS] = None,
        filter_empty_results: Optional[bool] = None,
        extras: Optional[ExtrasOptions] = None,
        flags: Optional[List[str]] = None,
    ) -> SearchResponse[ResultWithHighlights]:
        ...

    @overload
    def search_and_contents(
        self,
        query: str,
        *,
        text: Union[TextContentsOptions, Literal[True]],
        highlights: Union[HighlightsContentsOptions, Literal[True]],
        num_results: Optional[int] = None,
        include_domains: Optional[List[str]] = None,
        exclude_domains: Optional[List[str]] = None,
        start_crawl_date: Optional[str] = None,
        end_crawl_date: Optional[str] = None,
        start_published_date: Optional[str] = None,
        end_published_date: Optional[str] = None,
        include_text: Optional[List[str]] = None,
        exclude_text: Optional[List[str]] = None,
        use_autoprompt: Optional[bool] = None,
        type: Optional[str] = None,
        category: Optional[str] = None,
        livecrawl_timeout: Optional[int] = None,
        livecrawl: Optional[LIVECRAWL_OPTIONS] = None,
        subpages: Optional[int] = None,
        subpage_target: Optional[Union[str, List[str]]] = None,
        filter_empty_results: Optional[bool] = None,
        extras: Optional[ExtrasOptions] = None,
        flags: Optional[List[str]] = None,
    ) -> SearchResponse[ResultWithTextAndHighlights]:
        ...

    @overload
    def search_and_contents(
        self,
        query: str,
        *,
        summary: Union[SummaryContentsOptions, Literal[True]],
        num_results: Optional[int] = None,
        include_domains: Optional[List[str]] = None,
        exclude_domains: Optional[List[str]] = None,
        start_crawl_date: Optional[str] = None,
        end_crawl_date: Optional[str] = None,
        start_published_date: Optional[str] = None,
        end_published_date: Optional[str] = None,
        include_text: Optional[List[str]] = None,
        exclude_text: Optional[List[str]] = None,
        use_autoprompt: Optional[bool] = None,
        type: Optional[str] = None,
        category: Optional[str] = None,
        subpages: Optional[int] = None,
        subpage_target: Optional[Union[str, List[str]]] = None,
        livecrawl_timeout: Optional[int] = None,
        livecrawl: Optional[LIVECRAWL_OPTIONS] = None,
        filter_empty_results: Optional[bool] = None,
        extras: Optional[ExtrasOptions] = None,
        flags: Optional[List[str]] = None,
    ) -> SearchResponse[ResultWithSummary]:
        ...

    @overload
    def search_and_contents(
        self,
        query: str,
        *,
        text: Union[TextContentsOptions, Literal[True]],
        summary: Union[SummaryContentsOptions, Literal[True]],
        num_results: Optional[int] = None,
        include_domains: Optional[List[str]] = None,
        exclude_domains: Optional[List[str]] = None,
        start_crawl_date: Optional[str] = None,
        end_crawl_date: Optional[str] = None,
        start_published_date: Optional[str] = None,
        end_published_date: Optional[str] = None,
        include_text: Optional[List[str]] = None,
        exclude_text: Optional[List[str]] = None,
        use_autoprompt: Optional[bool] = None,
        type: Optional[str] = None,
        category: Optional[str] = None,
        subpages: Optional[int] = None,
        subpage_target: Optional[Union[str, List[str]]] = None,
        livecrawl_timeout: Optional[int] = None,
        livecrawl: Optional[LIVECRAWL_OPTIONS] = None,
        filter_empty_results: Optional[bool] = None,
        extras: Optional[ExtrasOptions] = None,
        flags: Optional[List[str]] = None,
    ) -> SearchResponse[ResultWithTextAndSummary]:
        ...

    @overload
    def search_and_contents(
        self,
        query: str,
        *,
        highlights: Union[HighlightsContentsOptions, Literal[True]],
        summary: Union[SummaryContentsOptions, Literal[True]],
        num_results: Optional[int] = None,
        include_domains: Optional[List[str]] = None,
        exclude_domains: Optional[List[str]] = None,
        start_crawl_date: Optional[str] = None,
        end_crawl_date: Optional[str] = None,
        start_published_date: Optional[str] = None,
        end_published_date: Optional[str] = None,
        include_text: Optional[List[str]] = None,
        exclude_text: Optional[List[str]] = None,
        use_autoprompt: Optional[bool] = None,
        type: Optional[str] = None,
        category: Optional[str] = None,
        subpages: Optional[int] = None,
        subpage_target: Optional[Union[str, List[str]]] = None,
        livecrawl_timeout: Optional[int] = None,
        livecrawl: Optional[LIVECRAWL_OPTIONS] = None,
        filter_empty_results: Optional[bool] = None,
        extras: Optional[ExtrasOptions] = None,
        flags: Optional[List[str]] = None,
    ) -> SearchResponse[ResultWithHighlightsAndSummary]:
        ...

    @overload
    def search_and_contents(
        self,
        query: str,
        *,
        text: Union[TextContentsOptions, Literal[True]],
        highlights: Union[HighlightsContentsOptions, Literal[True]],
        summary: Union[SummaryContentsOptions, Literal[True]],
        num_results: Optional[int] = None,
        include_domains: Optional[List[str]] = None,
        exclude_domains: Optional[List[str]] = None,
        start_crawl_date: Optional[str] = None,
        end_crawl_date: Optional[str] = None,
        start_published_date: Optional[str] = None,
        end_published_date: Optional[str] = None,
        include_text: Optional[List[str]] = None,
        exclude_text: Optional[List[str]] = None,
        use_autoprompt: Optional[bool] = None,
        type: Optional[str] = None,
        category: Optional[str] = None,
        livecrawl_timeout: Optional[int] = None,
        livecrawl: Optional[LIVECRAWL_OPTIONS] = None,
        subpages: Optional[int] = None,
        subpage_target: Optional[Union[str, List[str]]] = None,
        filter_empty_results: Optional[bool] = None,
        extras: Optional[ExtrasOptions] = None,
        flags: Optional[List[str]] = None,
    ) -> SearchResponse[ResultWithTextAndHighlightsAndSummary]:
        ...

    def search_and_contents(self, query: str, **kwargs):
        options = {k: v for k, v in {"query": query, **kwargs}.items() if v is not None}
        # If user didn't ask for any particular content, default to text
        if (
            "text" not in options
            and "highlights" not in options
            and "summary" not in options
            and "extras" not in options
        ):
            options["text"] = True

        validate_search_options(
            options,
            {**SEARCH_OPTIONS_TYPES, **CONTENTS_OPTIONS_TYPES, **CONTENTS_ENDPOINT_OPTIONS_TYPES},
        )

        # Nest the appropriate fields under "contents"
        options = nest_fields(
            options,
            [
                "text",
                "highlights",
                "summary",
                "subpages",
                "subpage_target",
                "livecrawl",
                "livecrawl_timeout",
                "extras",
            ],
            "contents",
        )
        options = to_camel_case(options)
        data = self.request("/search", options)
        return SearchResponse(
            [Result(**to_snake_case(result)) for result in data["results"]],
            data["autopromptString"] if "autopromptString" in data else None,
            data["resolvedSearchType"] if "resolvedSearchType" in data else None,
            data["autoDate"] if "autoDate" in data else None,
        )

    @overload
    def get_contents(
        self,
        urls: Union[str, List[str], List[_Result]],
        livecrawl_timeout: Optional[int] = None,
        livecrawl: Optional[LIVECRAWL_OPTIONS] = None,
        filter_empty_results: Optional[bool] = None,
        subpages: Optional[int] = None,
        subpage_target: Optional[Union[str, List[str]]] = None,
        extras: Optional[ExtrasOptions] = None,
        flags: Optional[List[str]] = None,
    ) -> SearchResponse[ResultWithText]:
        ...

    @overload
    def get_contents(
        self,
        urls: Union[str, List[str], List[_Result]],
        *,
        text: Union[TextContentsOptions, Literal[True]],
        livecrawl_timeout: Optional[int] = None,
        livecrawl: Optional[LIVECRAWL_OPTIONS] = None,
        filter_empty_results: Optional[bool] = None,
        subpages: Optional[int] = None,
        subpage_target: Optional[Union[str, List[str]]] = None,
        extras: Optional[ExtrasOptions] = None,
        flags: Optional[List[str]] = None,
    ) -> SearchResponse[ResultWithText]:
        ...

    @overload
    def get_contents(
        self,
        urls: Union[str, List[str], List[_Result]],
        *,
        highlights: Union[HighlightsContentsOptions, Literal[True]],
        livecrawl_timeout: Optional[int] = None,
        livecrawl: Optional[LIVECRAWL_OPTIONS] = None,
        filter_empty_results: Optional[bool] = None,
        subpages: Optional[int] = None,
        subpage_target: Optional[Union[str, List[str]]] = None,
        extras: Optional[ExtrasOptions] = None,
        flags: Optional[List[str]] = None,
    ) -> SearchResponse[ResultWithHighlights]:
        ...

    @overload
    def get_contents(
        self,
        urls: Union[str, List[str], List[_Result]],
        *,
        text: Union[TextContentsOptions, Literal[True]],
        highlights: Union[HighlightsContentsOptions, Literal[True]],
        livecrawl_timeout: Optional[int] = None,
        livecrawl: Optional[LIVECRAWL_OPTIONS] = None,
        filter_empty_results: Optional[bool] = None,
        subpages: Optional[int] = None,
        subpage_target: Optional[Union[str, List[str]]] = None,
        extras: Optional[ExtrasOptions] = None,
        flags: Optional[List[str]] = None,
    ) -> SearchResponse[ResultWithTextAndHighlights]:
        ...

    @overload
    def get_contents(
        self,
        urls: Union[str, List[str], List[_Result]],
        *,
        summary: Union[SummaryContentsOptions, Literal[True]],
        livecrawl_timeout: Optional[int] = None,
        livecrawl: Optional[LIVECRAWL_OPTIONS] = None,
        filter_empty_results: Optional[bool] = None,
        subpages: Optional[int] = None,
        subpage_target: Optional[Union[str, List[str]]] = None,
        extras: Optional[ExtrasOptions] = None,
        flags: Optional[List[str]] = None,
    ) -> SearchResponse[ResultWithSummary]:
        ...

    @overload
    def get_contents(
        self,
        urls: Union[str, List[str], List[_Result]],
        *,
        text: Union[TextContentsOptions, Literal[True]],
        summary: Union[SummaryContentsOptions, Literal[True]],
        livecrawl_timeout: Optional[int] = None,
        livecrawl: Optional[LIVECRAWL_OPTIONS] = None,
        filter_empty_results: Optional[bool] = None,
        subpages: Optional[int] = None,
        subpage_target: Optional[Union[str, List[str]]] = None,
        extras: Optional[ExtrasOptions] = None,
        flags: Optional[List[str]] = None,
    ) -> SearchResponse[ResultWithTextAndSummary]:
        ...

    @overload
    def get_contents(
        self,
        urls: Union[str, List[str], List[_Result]],
        *,
        highlights: Union[HighlightsContentsOptions, Literal[True]],
        summary: Union[SummaryContentsOptions, Literal[True]],
        livecrawl_timeout: Optional[int] = None,
        livecrawl: Optional[LIVECRAWL_OPTIONS] = None,
        filter_empty_results: Optional[bool] = None,
        subpages: Optional[int] = None,
        subpage_target: Optional[Union[str, List[str]]] = None,
        extras: Optional[ExtrasOptions] = None,
        flags: Optional[List[str]] = None,
    ) -> SearchResponse[ResultWithHighlightsAndSummary]:
        ...

    @overload
    def get_contents(
        self,
        urls: Union[str, List[str], List[_Result]],
        *,
        text: Union[TextContentsOptions, Literal[True]],
        highlights: Union[HighlightsContentsOptions, Literal[True]],
        summary: Union[SummaryContentsOptions, Literal[True]],
        livecrawl_timeout: Optional[int] = None,
        livecrawl: Optional[LIVECRAWL_OPTIONS] = None,
        filter_empty_results: Optional[bool] = None,
        subpages: Optional[int] = None,
        subpage_target: Optional[Union[str, List[str]]] = None,
        extras: Optional[ExtrasOptions] = None,
        flags: Optional[List[str]] = None,
    ) -> SearchResponse[ResultWithTextAndHighlightsAndSummary]:
        ...

<<<<<<< HEAD
    def get_contents(self, urls: Union[str, List[str], List[_Result]], **kwargs):
        options = {
            k: v
            for k, v in {"urls": urls, **kwargs}.items()
            if k != "self" and v is not None
        }
        if "text" not in options and "highlights" not in options and "summary" not in options and "extras" not in options:
=======
    def get_contents(self, ids: Union[str, List[str], List[_Result]], **kwargs):
        options = {k: v for k, v in {"ids": ids, **kwargs}.items() if v is not None}
        # Default to 'text' if none of text/highlights/summary are specified
        if (
            "text" not in options
            and "highlights" not in options
            and "summary" not in options
            and "extras" not in options
        ):
>>>>>>> 60a13da8
            options["text"] = True

        validate_search_options(
            options,
            {**CONTENTS_OPTIONS_TYPES, **CONTENTS_ENDPOINT_OPTIONS_TYPES},
        )
        options = to_camel_case(options)
        data = self.request("/contents", options)
        return SearchResponse(
            [Result(**to_snake_case(result)) for result in data["results"]],
            data["autopromptString"] if "autopromptString" in data else None,
            data["resolvedSearchType"] if "resolvedSearchType" in data else None,
            data["autoDate"] if "autoDate" in data else None,
        )

    def find_similar(
        self,
        url: str,
        *,
        num_results: Optional[int] = None,
        include_domains: Optional[List[str]] = None,
        exclude_domains: Optional[List[str]] = None,
        start_crawl_date: Optional[str] = None,
        end_crawl_date: Optional[str] = None,
        start_published_date: Optional[str] = None,
        end_published_date: Optional[str] = None,
        include_text: Optional[List[str]] = None,
        exclude_text: Optional[List[str]] = None,
        exclude_source_domain: Optional[bool] = None,
        category: Optional[str] = None,
        flags: Optional[List[str]] = None,
    ) -> SearchResponse[_Result]:
        options = {k: v for k, v in locals().items() if k != "self" and v is not None}
        validate_search_options(options, FIND_SIMILAR_OPTIONS_TYPES)
        options = to_camel_case(options)
        data = self.request("/findSimilar", options)
        return SearchResponse(
            [Result(**to_snake_case(result)) for result in data["results"]],
            data["autopromptString"] if "autopromptString" in data else None,
            data["resolvedSearchType"] if "resolvedSearchType" in data else None,
            data["autoDate"] if "autoDate" in data else None,
        )

    @overload
    def find_similar_and_contents(
        self,
        url: str,
        *,
        num_results: Optional[int] = None,
        include_domains: Optional[List[str]] = None,
        exclude_domains: Optional[List[str]] = None,
        start_crawl_date: Optional[str] = None,
        end_crawl_date: Optional[str] = None,
        start_published_date: Optional[str] = None,
        end_published_date: Optional[str] = None,
        include_text: Optional[List[str]] = None,
        exclude_text: Optional[List[str]] = None,
        exclude_source_domain: Optional[bool] = None,
        category: Optional[str] = None,
        livecrawl_timeout: Optional[int] = None,
        livecrawl: Optional[LIVECRAWL_OPTIONS] = None,
        subpages: Optional[int] = None,
        subpage_target: Optional[Union[str, List[str]]] = None,
        filter_empty_results: Optional[bool] = None,
        extras: Optional[ExtrasOptions] = None,
        flags: Optional[List[str]] = None,
    ) -> SearchResponse[ResultWithText]:
        ...

    @overload
    def find_similar_and_contents(
        self,
        url: str,
        *,
        text: Union[TextContentsOptions, Literal[True]],
        num_results: Optional[int] = None,
        include_domains: Optional[List[str]] = None,
        exclude_domains: Optional[List[str]] = None,
        start_crawl_date: Optional[str] = None,
        end_crawl_date: Optional[str] = None,
        start_published_date: Optional[str] = None,
        end_published_date: Optional[str] = None,
        include_text: Optional[List[str]] = None,
        exclude_text: Optional[List[str]] = None,
        exclude_source_domain: Optional[bool] = None,
        category: Optional[str] = None,
        livecrawl_timeout: Optional[int] = None,
        livecrawl: Optional[LIVECRAWL_OPTIONS] = None,
        subpages: Optional[int] = None,
        subpage_target: Optional[Union[str, List[str]]] = None,
        filter_empty_results: Optional[bool] = None,
        extras: Optional[ExtrasOptions] = None,
        flags: Optional[List[str]] = None,
    ) -> SearchResponse[ResultWithText]:
        ...

    @overload
    def find_similar_and_contents(
        self,
        url: str,
        *,
        highlights: Union[HighlightsContentsOptions, Literal[True]],
        num_results: Optional[int] = None,
        include_domains: Optional[List[str]] = None,
        exclude_domains: Optional[List[str]] = None,
        start_crawl_date: Optional[str] = None,
        end_crawl_date: Optional[str] = None,
        start_published_date: Optional[str] = None,
        end_published_date: Optional[str] = None,
        include_text: Optional[List[str]] = None,
        exclude_text: Optional[List[str]] = None,
        exclude_source_domain: Optional[bool] = None,
        category: Optional[str] = None,
        subpages: Optional[int] = None,
        subpage_target: Optional[Union[str, List[str]]] = None,
        livecrawl_timeout: Optional[int] = None,
        livecrawl: Optional[LIVECRAWL_OPTIONS] = None,
        filter_empty_results: Optional[bool] = None,
        extras: Optional[ExtrasOptions] = None,
        flags: Optional[List[str]] = None,
    ) -> SearchResponse[ResultWithHighlights]:
        ...

    @overload
    def find_similar_and_contents(
        self,
        url: str,
        *,
        text: Union[TextContentsOptions, Literal[True]],
        highlights: Union[HighlightsContentsOptions, Literal[True]],
        num_results: Optional[int] = None,
        include_domains: Optional[List[str]] = None,
        exclude_domains: Optional[List[str]] = None,
        start_crawl_date: Optional[str] = None,
        end_crawl_date: Optional[str] = None,
        start_published_date: Optional[str] = None,
        end_published_date: Optional[str] = None,
        include_text: Optional[List[str]] = None,
        exclude_text: Optional[List[str]] = None,
        exclude_source_domain: Optional[bool] = None,
        category: Optional[str] = None,
        livecrawl_timeout: Optional[int] = None,
        livecrawl: Optional[LIVECRAWL_OPTIONS] = None,
        subpages: Optional[int] = None,
        subpage_target: Optional[Union[str, List[str]]] = None,
        filter_empty_results: Optional[bool] = None,
        extras: Optional[ExtrasOptions] = None,
        flags: Optional[List[str]] = None,
    ) -> SearchResponse[ResultWithTextAndHighlights]:
        ...

    @overload
    def find_similar_and_contents(
        self,
        url: str,
        *,
        summary: Union[SummaryContentsOptions, Literal[True]],
        num_results: Optional[int] = None,
        include_domains: Optional[List[str]] = None,
        exclude_domains: Optional[List[str]] = None,
        start_crawl_date: Optional[str] = None,
        end_crawl_date: Optional[str] = None,
        start_published_date: Optional[str] = None,
        end_published_date: Optional[str] = None,
        include_text: Optional[List[str]] = None,
        exclude_text: Optional[List[str]] = None,
        exclude_source_domain: Optional[bool] = None,
        category: Optional[str] = None,
        livecrawl_timeout: Optional[int] = None,
        livecrawl: Optional[LIVECRAWL_OPTIONS] = None,
        subpages: Optional[int] = None,
        subpage_target: Optional[Union[str, List[str]]] = None,
        filter_empty_results: Optional[bool] = None,
        extras: Optional[ExtrasOptions] = None,
        flags: Optional[List[str]] = None,
    ) -> SearchResponse[ResultWithSummary]:
        ...

    @overload
    def find_similar_and_contents(
        self,
        url: str,
        *,
        text: Union[TextContentsOptions, Literal[True]],
        summary: Union[SummaryContentsOptions, Literal[True]],
        num_results: Optional[int] = None,
        include_domains: Optional[List[str]] = None,
        exclude_domains: Optional[List[str]] = None,
        start_crawl_date: Optional[str] = None,
        end_crawl_date: Optional[str] = None,
        start_published_date: Optional[str] = None,
        end_published_date: Optional[str] = None,
        include_text: Optional[List[str]] = None,
        exclude_text: Optional[List[str]] = None,
        exclude_source_domain: Optional[bool] = None,
        category: Optional[str] = None,
        livecrawl_timeout: Optional[int] = None,
        livecrawl: Optional[LIVECRAWL_OPTIONS] = None,
        subpages: Optional[int] = None,
        subpage_target: Optional[Union[str, List[str]]] = None,
        filter_empty_results: Optional[bool] = None,
        extras: Optional[ExtrasOptions] = None,
        flags: Optional[List[str]] = None,
    ) -> SearchResponse[ResultWithTextAndSummary]:
        ...

    @overload
    def find_similar_and_contents(
        self,
        url: str,
        *,
        highlights: Union[HighlightsContentsOptions, Literal[True]],
        summary: Union[SummaryContentsOptions, Literal[True]],
        num_results: Optional[int] = None,
        include_domains: Optional[List[str]] = None,
        exclude_domains: Optional[List[str]] = None,
        start_crawl_date: Optional[str] = None,
        end_crawl_date: Optional[str] = None,
        start_published_date: Optional[str] = None,
        end_published_date: Optional[str] = None,
        include_text: Optional[List[str]] = None,
        exclude_text: Optional[List[str]] = None,
        exclude_source_domain: Optional[bool] = None,
        category: Optional[str] = None,
        livecrawl_timeout: Optional[int] = None,
        subpages: Optional[int] = None,
        subpage_target: Optional[Union[str, List[str]]] = None,
        livecrawl: Optional[LIVECRAWL_OPTIONS] = None,
        filter_empty_results: Optional[bool] = None,
        extras: Optional[ExtrasOptions] = None,
        flags: Optional[List[str]] = None,
    ) -> SearchResponse[ResultWithHighlightsAndSummary]:
        ...

    @overload
    def find_similar_and_contents(
        self,
        url: str,
        *,
        text: Union[TextContentsOptions, Literal[True]],
        highlights: Union[HighlightsContentsOptions, Literal[True]],
        summary: Union[SummaryContentsOptions, Literal[True]],
        num_results: Optional[int] = None,
        include_domains: Optional[List[str]] = None,
        exclude_domains: Optional[List[str]] = None,
        start_crawl_date: Optional[str] = None,
        end_crawl_date: Optional[str] = None,
        start_published_date: Optional[str] = None,
        end_published_date: Optional[str] = None,
        include_text: Optional[List[str]] = None,
        exclude_text: Optional[List[str]] = None,
        exclude_source_domain: Optional[bool] = None,
        category: Optional[str] = None,
        livecrawl_timeout: Optional[int] = None,
        subpages: Optional[int] = None,
        subpage_target: Optional[Union[str, List[str]]] = None,
        filter_empty_results: Optional[bool] = None,
        livecrawl: Optional[LIVECRAWL_OPTIONS] = None,
        extras: Optional[ExtrasOptions] = None,
        flags: Optional[List[str]] = None,
    ) -> SearchResponse[ResultWithTextAndHighlightsAndSummary]:
        ...

    def find_similar_and_contents(self, url: str, **kwargs):
        options = {k: v for k, v in {"url": url, **kwargs}.items() if v is not None}
        # Default to text if none specified
        if "text" not in options and "highlights" not in options and "summary" not in options:
            options["text"] = True

        validate_search_options(
            options,
            {
                **FIND_SIMILAR_OPTIONS_TYPES,
                **CONTENTS_OPTIONS_TYPES,
                **CONTENTS_ENDPOINT_OPTIONS_TYPES,
            },
        )
        # We nest the content fields
        options = nest_fields(
            options,
            [
                "text",
                "highlights",
                "summary",
                "subpages",
                "subpage_target",
                "livecrawl",
                "livecrawl_timeout",
                "extras",
            ],
            "contents",
        )
        options = to_camel_case(options)
        data = self.request("/findSimilar", options)
        return SearchResponse(
            [Result(**to_snake_case(result)) for result in data["results"]],
            data["autopromptString"] if "autopromptString" in data else None,
            data["resolvedSearchType"] if "resolvedSearchType" in data else None,
            data["autoDate"] if "autoDate" in data else None,
        )

    def wrap(self, client: OpenAI):
        """Wrap an OpenAI client with Exa functionality.

        After wrapping, any call to `client.chat.completions.create` will be intercepted 
        and enhanced with Exa RAG functionality. To disable Exa for a specific call, 
        set `use_exa="none"` in the `create` method.

        Args:
            client (OpenAI): The OpenAI client to wrap.

        Returns:
            OpenAI: The wrapped OpenAI client.
        """

        func = client.chat.completions.create

        @wraps(func)
        def create_with_rag(
            # Mandatory OpenAI args
            messages: Iterable[ChatCompletionMessageParam],
            model: Union[str, ChatModel],
            # Exa args
            use_exa: Optional[Literal["required", "none", "auto"]] = "auto",
            highlights: Union[HighlightsContentsOptions, Literal[True], None] = None,
            num_results: Optional[int] = 3,
            include_domains: Optional[List[str]] = None,
            exclude_domains: Optional[List[str]] = None,
            start_crawl_date: Optional[str] = None,
            end_crawl_date: Optional[str] = None,
            start_published_date: Optional[str] = None,
            end_published_date: Optional[str] = None,
            include_text: Optional[List[str]] = None,
            exclude_text: Optional[List[str]] = None,
            use_autoprompt: Optional[bool] = True,
            type: Optional[str] = None,
            category: Optional[str] = None,
            result_max_len: int = 2048,
            flags: Optional[List[str]] = None,
            # OpenAI args
            **openai_kwargs,
        ):
            exa_kwargs = {
                "num_results": num_results,
                "include_domains": include_domains,
                "exclude_domains": exclude_domains,
                "highlights": highlights,
                "start_crawl_date": start_crawl_date,
                "end_crawl_date": end_crawl_date,
                "start_published_date": start_published_date,
                "end_published_date": end_published_date,
                "include_text": include_text,
                "exclude_text": exclude_text,
                "use_autoprompt": use_autoprompt,
                "type": type,
                "category": category,
                "flags": flags,
            }

            create_kwargs = {
                "model": model,
                **openai_kwargs,
            }

            return self._create_with_tool(
                create_fn=func,
                messages=list(messages),
                max_len=result_max_len,
                create_kwargs=create_kwargs,
                exa_kwargs=exa_kwargs,
            )

        print("Wrapping OpenAI client with Exa functionality.", type(create_with_rag))
        client.chat.completions.create = create_with_rag  # type: ignore

        return client

    def _create_with_tool(
        self,
        create_fn: Callable,
        messages: List[ChatCompletionMessageParam],
        max_len,
        create_kwargs,
        exa_kwargs,
    ) -> ExaOpenAICompletion:
        tools = [
            {
                "type": "function",
                "function": {
                    "name": "search",
                    "description": "Search the web for relevant information.",
                    "parameters": {
                        "type": "object",
                        "properties": {
                            "query": {
                                "type": "string",
                                "description": "The query to search for.",
                            },
                        },
                        "required": ["query"],
                    },
                },
            }
        ]

        create_kwargs["tools"] = tools

        completion = create_fn(messages=messages, **create_kwargs)

        query = maybe_get_query(completion)

        if not query:
            return ExaOpenAICompletion.from_completion(
                completion=completion, exa_result=None
            )

        exa_result = self.search_and_contents(query, **exa_kwargs)
        exa_str = format_exa_result(exa_result, max_len=max_len)
        new_messages = add_message_to_messages(completion, messages, exa_str)
        completion = create_fn(messages=new_messages, **create_kwargs)

        exa_completion = ExaOpenAICompletion.from_completion(
            completion=completion, exa_result=exa_result
        )
        return exa_completion<|MERGE_RESOLUTION|>--- conflicted
+++ resolved
@@ -100,34 +100,14 @@
     "exclude_domains": [list],  # Domains to omit; exclusive with 'include_domains'.
     "start_crawl_date": [str],  # Results after this crawl date. ISO 8601 format.
     "end_crawl_date": [str],  # Results before this crawl date. ISO 8601 format.
-<<<<<<< HEAD
-    "start_published_date": [
-        str
-    ],  # Results after this publish date; excludes links with no date. ISO 8601 format.
-    "end_published_date": [
-        str
-    ],  # Results before this publish date; excludes links with no date. ISO 8601 format.
-    "include_text": [
-        list
-    ],  # list of strings that must be present in webpage text of results. Currently, only one string is supported, up to 5 words.
-    "exclude_text": [list],  # list of strings that must not be present in webpage text of result. Currently, only one string is supported, up to 5 words.
-    "use_autoprompt": [bool],  # Convert query to Exa (Higher latency, Default: false).
-    "type": [
-        str
-    ],  # 'keyword', 'neural', or 'auto' (Default: auto). Choose 'neural' for high-quality, semantically relevant content in popular domains. 'Keyword' is for specific, local, or obscure queries.
-    "category": [
-        str
-    ],  # A data category to focus on: 'company', 'research paper', 'news', 'pdf', 'github', 'tweet', 'personal site', 'linkedin profile', 'financial report'
-=======
-    "start_published_date": [str],  # Results after this publish date; excludes links with no date.
-    "end_published_date": [str],  # Results before this publish date; excludes links with no date.
+    "start_published_date": [str],  # Results after this publish date; excludes links with no date. ISO 8601 format.
+    "end_published_date": [str],  # Results before this publish date; excludes links with no date. ISO 8601 format.
     "include_text": [list],  # Must be present in webpage text. (One string, up to 5 words)
     "exclude_text": [list],  # Must not be present in webpage text. (One string, up to 5 words)
     "use_autoprompt": [bool],  # Convert query to Exa. (Default: false)
-    "type": [str],  # 'keyword' or 'neural' (Default: neural).
-    "category": [str],  # e.g. 'company'
+    "type": [str],  # 'keyword', 'neural', or 'auto' (Default: auto).'neural' uses embeddings search, 'keyword' is SERP and 'auto' decides the best search type based on your query
+    "category": [str],  # A data category to focus on: 'company', 'research paper', 'news', 'pdf', 'github', 'tweet', 'personal site', 'linkedin profile', 'financial report'
     "flags": [list],   # Experimental flags array for Exa usage.
->>>>>>> 60a13da8
 }
 
 FIND_SIMILAR_OPTIONS_TYPES = {
@@ -158,13 +138,7 @@
     "livecrawl_timeout": [int],
     "livecrawl": [LIVECRAWL_OPTIONS],
     "filter_empty_results": [bool],
-<<<<<<< HEAD
-    "subpages": [int],
-    "subpage_target": [str, list],
-    "extras": [dict],
-=======
     "flags": [list],  # We allow flags to be passed here too
->>>>>>> 60a13da8
 }
 
 CONTENTS_ENDPOINT_OPTIONS_TYPES = {
@@ -242,19 +216,8 @@
 
     query: str
 
-<<<<<<< HEAD
-class ExtrasOptions(TypedDict, total=False):
-    """A class representing the extra options that can be requested for contents
-
-    Attributes:
-        links (int): The number of links to return from the content.
-        image_links (int): The number of image links to return from the content.
-    """
-=======
-
 class ExtrasOptions(TypedDict, total=False):
     """A class representing additional extraction fields (e.g. links, images)"""
->>>>>>> 60a13da8
 
     links: int
     image_links: int
@@ -270,19 +233,11 @@
         id (str): The temporary ID for the document.
         score (float, optional): A number from 0 to 1 representing similarity.
         published_date (str, optional): An estimate of the creation date, from parsing HTML content.
-<<<<<<< HEAD
-        author (str, optional): If available, the author of the content.
-        image (str, optional): If available, a URL to an image associated with the content.
-        favicon (str, optional): If available, a URL to the favicon of the domain.
-        subpages (List[_Result], optional): If available, a list of Exa contents results for a page's subpages (e.g. tesla.com --subpage--> shop.tesla.com)
-        extras (Dict, optional): Additional metadata associated with the result; currently supports returning links and image links extracted from the text content
-=======
         author (str, optional): The author of the content (if available).
         image (str, optional): A URL to an image associated with the content (if available).
         favicon (str, optional): A URL to the favicon (if available).
         subpages (List[_Result], optional): Subpages of main page
         extras (Dict, optional): Additional metadata; e.g. links, images.
->>>>>>> 60a13da8
     """
 
     url: str
@@ -409,15 +364,9 @@
     A class representing a search result with text and highlights present.
 
     Attributes:
-<<<<<<< HEAD
-        text (str): The text of the search result page.
-        highlights (List[str]): The highlights of the search result.
-        highlight_scores (List[float]): The scores of the highlights of the search result.
-=======
         text (str)
         highlights (List[str])
         highlight_scores (List[float])
->>>>>>> 60a13da8
     """
 
     text: str = dataclasses.field(default_factory=str)
@@ -426,15 +375,9 @@
 
     def __init__(self, **kwargs):
         super().__init__(**kwargs)
-<<<<<<< HEAD
-        self.text = kwargs['text']
-        self.highlights = kwargs['highlights']
-        self.highlight_scores = kwargs['highlight_scores']
-=======
         self.text = kwargs["text"]
         self.highlights = kwargs["highlights"]
         self.highlight_scores = kwargs["highlight_scores"]
->>>>>>> 60a13da8
 
     def __str__(self):
         base_str = super().__str__()
@@ -561,15 +504,9 @@
 
     Attributes:
         results (List[Result]): A list of search results.
-<<<<<<< HEAD
-        autoprompt_string (str, optional): The Exa query created by the autoprompt functionality.
-        auto_date (str, optional): The date the autoprompt determines for filtering results to the ones you want.
-        resolved_search_type (str, optional): For auto searches, indicates which search type was selected ("neural" or "keyword").
-=======
         autoprompt_string (str, optional): The Exa query created by autoprompt.
         resolved_search_type (str, optional): 'neural' or 'keyword' if auto.
         auto_date (str, optional): A date for filtering if autoprompt found one.
->>>>>>> 60a13da8
     """
 
     results: List[T]
@@ -611,11 +548,7 @@
         self,
         api_key: Optional[str],
         base_url: str = "https://api.exa.ai",
-<<<<<<< HEAD
-        user_agent: str = "exa-py 3",
-=======
-        user_agent: str = "exa-py 1.7.2",
->>>>>>> 60a13da8
+        user_agent: str = "exa-py 1.7.3",
     ):
         """Initialize the Exa client with the provided API key and optional base URL and user agent.
 
@@ -1088,8 +1021,6 @@
         flags: Optional[List[str]] = None,
     ) -> SearchResponse[ResultWithTextAndHighlightsAndSummary]:
         ...
-
-<<<<<<< HEAD
     def get_contents(self, urls: Union[str, List[str], List[_Result]], **kwargs):
         options = {
             k: v
@@ -1097,17 +1028,6 @@
             if k != "self" and v is not None
         }
         if "text" not in options and "highlights" not in options and "summary" not in options and "extras" not in options:
-=======
-    def get_contents(self, ids: Union[str, List[str], List[_Result]], **kwargs):
-        options = {k: v for k, v in {"ids": ids, **kwargs}.items() if v is not None}
-        # Default to 'text' if none of text/highlights/summary are specified
-        if (
-            "text" not in options
-            and "highlights" not in options
-            and "summary" not in options
-            and "extras" not in options
-        ):
->>>>>>> 60a13da8
             options["text"] = True
 
         validate_search_options(
