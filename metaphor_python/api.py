import re
import requests
from typing import List, Optional, Dict
from dataclasses import dataclass, field


def snake_to_camel(snake_str: str) -> str:
    components = snake_str.split("_")
    return components[0] + "".join(x.title() for x in components[1:])


def to_camel_case(data: dict) -> dict:
    return {snake_to_camel(k): v for k, v in data.items() if v is not None}


def camel_to_snake(camel_str: str) -> str:
    snake_str = re.sub("(.)([A-Z][a-z]+)", r"\1_\2", camel_str)
    return re.sub("([a-z0-9])([A-Z])", r"\1_\2", snake_str).lower()


def to_snake_case(data: dict) -> dict:
    return {camel_to_snake(k): v for k, v in data.items()}

<<<<<<< HEAD

VALID_SEARCH_OPTIONS = {
    "num_results": int,
    "include_domains": list,
    "exclude_domains": list,
    "start_crawl_date": str,
    "end_crawl_date": str,
    "start_published_date": str,
    "end_published_date": str,
    "use_autoprompt": bool,
    "type": str,
}

VALID_FIND_SIMILAR_OPTIONS = {
    "num_results": int,
    "include_domains": list,
    "exclude_domains": list,
    "start_crawl_date": str,
    "end_crawl_date": str,
    "start_published_date": str,
    "end_published_date": str,
=======
SEARCH_OPTIONS_TYPES = {
    'query': str,
    'num_results': int,
    'include_domains': list,
    'exclude_domains': list,
    'start_crawl_date': str,
    'end_crawl_date': str,
    'start_published_date': str,
    'end_published_date': str,
    'use_autoprompt': bool,
    'type': str
}

FIND_SIMILAR_OPTIONS_TYPES = {
    'url': str,
    'num_results': int,
    'include_domains': list,
    'exclude_domains': list,
    'start_crawl_date': str,
    'end_crawl_date': str,
    'start_published_date': str,
    'end_published_date': str,
>>>>>>> fd379838
}


def validate_search_options(options: Dict[str, Optional[object]]) -> None:
    for key, value in options.items():
        if key not in SEARCH_OPTIONS_TYPES:
            raise ValueError(f"Invalid option: '{key}'")
<<<<<<< HEAD
        if not isinstance(value, VALID_SEARCH_OPTIONS[key]):
            raise ValueError(
                f"Invalid type for option '{key}': Expected {VALID_SEARCH_OPTIONS[key]}, got {type(value)}"
            )

=======
        if not isinstance(value, SEARCH_OPTIONS_TYPES[key]):
            raise ValueError(f"Invalid type for option '{key}': Expected {SEARCH_OPTIONS_TYPES[key]}, got {type(value)}")
        if key in ['include_domains', 'exclude_domains'] and not value:
            raise ValueError(f"Invalid value for option '{key}': cannot be an empty list")
>>>>>>> fd379838

def validate_find_similar_options(options: Dict[str, Optional[object]]) -> None:
    for key, value in options.items():
        if key not in FIND_SIMILAR_OPTIONS_TYPES:
            raise ValueError(f"Invalid option: '{key}'")
<<<<<<< HEAD
        if not isinstance(value, VALID_FIND_SIMILAR_OPTIONS[key]):
            raise ValueError(
                f"Invalid type for option '{key}': Expected {VALID_FIND_SIMILAR_OPTIONS[key]}, got {type(value)}"
            )

=======
        if not isinstance(value, FIND_SIMILAR_OPTIONS_TYPES[key]):
            raise ValueError(f"Invalid type for option '{key}': Expected {FIND_SIMILAR_OPTIONS_TYPES[key]}, got {type(value)}")
        if key in ['include_domains', 'exclude_domains'] and not value:
            raise ValueError(f"Invalid value for option '{key}': cannot be an empty list")
>>>>>>> fd379838

@dataclass
class Result:
    """
    The Result class represents a search result from the Metaphor API.

    Attributes:
        title (str): The title of the document.
        url (str): The URL of the document.
        id (str): The unique identifier of the document.
        score (Optional[float], default=None): The relevance score of the document for the search query.
        published_date (Optional[str], default=None): The date the document was published.
        author (Optional[str], default=None): The author of the document.
        extract (Optional[str], default=None): beta field. returned when findSimilar_and_get_contents is called
    """

    title: str
    url: str
    id: str
    score: Optional[float] = None
    published_date: Optional[str] = None
    author: Optional[str] = None
<<<<<<< HEAD
    extract: Optional[
        str
    ] = None  # beta field. returned when findSimilar_and_get_contents is called
=======
    extract: Optional[str] = None
>>>>>>> fd379838

    def __init__(
        self, title, url, id, score=None, published_date=None, author=None, **kwargs
    ):
        self.title = title
        self.url = url
        self.score = score
        self.id = id
        self.published_date = published_date
        self.author = author


@dataclass
class DocumentContent:
    id: str
    url: str
    title: str
    extract: str

    def __init__(self, id, url, title, extract, **kwargs):
        self.id = id
        self.url = url
        self.title = title
        self.extract = extract


@dataclass
class GetContentsResponse:
    contents: List[DocumentContent]


@dataclass
class SearchResponse:
    results: List[Result]
    api: Optional["Metaphor"] = field(default=None, init=False)

    def get_contents(self):
        if self.api is None:
            raise Exception(
                "API client is not set. This method should be called on a SearchResponse returned by the 'search' method of 'Metaphor'."
            )
        ids = [result.id for result in self.results]
        return self.api.get_contents(ids)


class Metaphor:
    def __init__(self, api_key: str):
        self.base_url = "https://api.metaphor.systems"
        self.headers = {"x-api-key": api_key}

<<<<<<< HEAD
    def search(self, query: str, **options) -> SearchResponse:
        """
        This function performs a search on the Metaphor API.

        Args:
            query (str): The search query.
            **options: Additional search options. Valid options are:
                - num_results (int): The number of search results to return.
                - include_domains (list): A list of domains to include in the search.
                - exclude_domains (list): A list of domains to exclude from the search.
                - start_crawl_date (str): The start date for the crawl (in YYYY-MM-DD format).
                - end_crawl_date (str): The end date for the crawl (in YYYY-MM-DD format).
                - start_published_date (str): The start date for when the document was published (in YYYY-MM-DD format).
                - end_published_date (str): The end date for when the document was published (in YYYY-MM-DD format).
                - use_autoprompt (bool): Whether to use autoprompt for the search.
                - type (str): The type of document to search for.

        Returns:
            SearchResponse: A dataclass containing the search results.
        """

=======
    def search(self, query: str, num_results: Optional[int] = None, include_domains: Optional[List[str]] = None,
               exclude_domains: Optional[List[str]] = None, start_crawl_date: Optional[str] = None,
               end_crawl_date: Optional[str] = None, start_published_date: Optional[str] = None,
               end_published_date: Optional[str] = None, use_autoprompt: Optional[bool] = None,
               type: Optional[str] = None) -> SearchResponse:
        options = {k: v for k, v in locals().items() if k != 'self' and v is not None}
>>>>>>> fd379838
        validate_search_options(options)
        request = {"query": query}
        request.update(to_camel_case(options))
<<<<<<< HEAD
        response = requests.post(
            f"{self.base_url}/search", json=request, headers=self.headers
        )
        response.raise_for_status()
        results = [
            Result(**to_snake_case(result)) for result in response.json()["results"]
        ]
=======
        response = requests.post(f"{self.base_url}/search", json=request, headers=self.headers)
        if response.status_code != 200:
            raise Exception(f"Request failed with status code {response.status_code}. Message: {response.text}")
        results = [Result(**to_snake_case(result)) for result in response.json()["results"]]
>>>>>>> fd379838
        search_response = SearchResponse(results=results)
        search_response.api = self
        return search_response

<<<<<<< HEAD
    def find_similar(self, url: str, **options) -> SearchResponse:
        """
        This function finds documents similar to the given URL using the Metaphor API.

        Args:
            url (str): The URL of the document to find similar documents to.
            **options: Additional search options. Valid options are:
                - num_results (int): The number of search results to return.
                - include_domains (list): A list of domains to include in the search.
                - exclude_domains (list): A list of domains to exclude from the search.
                - start_crawl_date (str): The start date for the crawl (in YYYY-MM-DD format).
                - end_crawl_date (str): The end date for the crawl (in YYYY-MM-DD format).
                - start_published_date (str): The start date for when the document was published (in YYYY-MM-DD format).
                - end_published_date (str): The end date for when the document was published (in YYYY-MM-DD format).

        Returns:
            SearchResponse: A dataclass containing the search results.
        """

=======
    def find_similar(self, url: str, num_results: Optional[int] = None, include_domains: Optional[List[str]] = None,
                     exclude_domains: Optional[List[str]] = None, start_crawl_date: Optional[str] = None,
                     end_crawl_date: Optional[str] = None, start_published_date: Optional[str] = None,
                     end_published_date: Optional[str] = None) -> SearchResponse:
        options = {k: v for k, v in locals().items() if k != 'self' and v is not None}
>>>>>>> fd379838
        validate_find_similar_options(options)
        request = {"url": url}
        request.update(to_camel_case(options))
<<<<<<< HEAD
        response = requests.post(
            f"{self.base_url}/findSimilar", json=request, headers=self.headers
        )
        response.raise_for_status()
        results = [
            Result(**to_snake_case(result)) for result in response.json()["results"]
        ]
=======
        response = requests.post(f"{self.base_url}/findSimilar", json=request, headers=self.headers)
        if response.status_code != 200:
            raise Exception(f"Request failed with status code {response.status_code}. Message: {response.text}")
        results = [Result(**to_snake_case(result)) for result in response.json()["results"]]
>>>>>>> fd379838
        find_similar_response = SearchResponse(results=results)
        find_similar_response.api = self
        return find_similar_response

    def get_contents(self, ids: List[str]) -> GetContentsResponse:
<<<<<<< HEAD
        """
        This function retrieves the contents of the documents with the given IDs using the Metaphor API.

        Args:
            ids (List[str]): A list of document IDs to retrieve the contents for.

        Returns:
            GetContentsResponse: A dataclass containing the contents of the requested documents.
        """

        response = requests.get(
            f"{self.base_url}/contents",
            params=to_camel_case({"ids": ids}),
            headers=self.headers,
        )
        response.raise_for_status()
        return GetContentsResponse(
            [
                DocumentContent(**to_snake_case(document))
                for document in response.json()["contents"]
            ]
        )
=======
        if len(ids) == 0:
            raise ValueError("ids cannot be empty")
        response = requests.get(f"{self.base_url}/contents", params=to_camel_case({"ids": ids}), headers=self.headers)
        if response.status_code != 200:
            raise Exception(f"Request failed with status code {response.status_code}. Message: {response.text}")
        return GetContentsResponse([DocumentContent(**to_snake_case(document)) for document in response.json()["contents"]])
>>>>>>> fd379838
<|MERGE_RESOLUTION|>--- conflicted
+++ resolved
@@ -3,47 +3,20 @@
 from typing import List, Optional, Dict
 from dataclasses import dataclass, field
 
-
 def snake_to_camel(snake_str: str) -> str:
     components = snake_str.split("_")
     return components[0] + "".join(x.title() for x in components[1:])
 
-
 def to_camel_case(data: dict) -> dict:
     return {snake_to_camel(k): v for k, v in data.items() if v is not None}
-
 
 def camel_to_snake(camel_str: str) -> str:
     snake_str = re.sub("(.)([A-Z][a-z]+)", r"\1_\2", camel_str)
     return re.sub("([a-z0-9])([A-Z])", r"\1_\2", snake_str).lower()
 
-
 def to_snake_case(data: dict) -> dict:
     return {camel_to_snake(k): v for k, v in data.items()}
 
-<<<<<<< HEAD
-
-VALID_SEARCH_OPTIONS = {
-    "num_results": int,
-    "include_domains": list,
-    "exclude_domains": list,
-    "start_crawl_date": str,
-    "end_crawl_date": str,
-    "start_published_date": str,
-    "end_published_date": str,
-    "use_autoprompt": bool,
-    "type": str,
-}
-
-VALID_FIND_SIMILAR_OPTIONS = {
-    "num_results": int,
-    "include_domains": list,
-    "exclude_domains": list,
-    "start_crawl_date": str,
-    "end_crawl_date": str,
-    "start_published_date": str,
-    "end_published_date": str,
-=======
 SEARCH_OPTIONS_TYPES = {
     'query': str,
     'num_results': int,
@@ -66,83 +39,43 @@
     'end_crawl_date': str,
     'start_published_date': str,
     'end_published_date': str,
->>>>>>> fd379838
 }
-
 
 def validate_search_options(options: Dict[str, Optional[object]]) -> None:
     for key, value in options.items():
         if key not in SEARCH_OPTIONS_TYPES:
             raise ValueError(f"Invalid option: '{key}'")
-<<<<<<< HEAD
-        if not isinstance(value, VALID_SEARCH_OPTIONS[key]):
-            raise ValueError(
-                f"Invalid type for option '{key}': Expected {VALID_SEARCH_OPTIONS[key]}, got {type(value)}"
-            )
-
-=======
         if not isinstance(value, SEARCH_OPTIONS_TYPES[key]):
             raise ValueError(f"Invalid type for option '{key}': Expected {SEARCH_OPTIONS_TYPES[key]}, got {type(value)}")
         if key in ['include_domains', 'exclude_domains'] and not value:
             raise ValueError(f"Invalid value for option '{key}': cannot be an empty list")
->>>>>>> fd379838
 
 def validate_find_similar_options(options: Dict[str, Optional[object]]) -> None:
     for key, value in options.items():
         if key not in FIND_SIMILAR_OPTIONS_TYPES:
             raise ValueError(f"Invalid option: '{key}'")
-<<<<<<< HEAD
-        if not isinstance(value, VALID_FIND_SIMILAR_OPTIONS[key]):
-            raise ValueError(
-                f"Invalid type for option '{key}': Expected {VALID_FIND_SIMILAR_OPTIONS[key]}, got {type(value)}"
-            )
-
-=======
         if not isinstance(value, FIND_SIMILAR_OPTIONS_TYPES[key]):
             raise ValueError(f"Invalid type for option '{key}': Expected {FIND_SIMILAR_OPTIONS_TYPES[key]}, got {type(value)}")
         if key in ['include_domains', 'exclude_domains'] and not value:
             raise ValueError(f"Invalid value for option '{key}': cannot be an empty list")
->>>>>>> fd379838
 
 @dataclass
 class Result:
-    """
-    The Result class represents a search result from the Metaphor API.
-
-    Attributes:
-        title (str): The title of the document.
-        url (str): The URL of the document.
-        id (str): The unique identifier of the document.
-        score (Optional[float], default=None): The relevance score of the document for the search query.
-        published_date (Optional[str], default=None): The date the document was published.
-        author (Optional[str], default=None): The author of the document.
-        extract (Optional[str], default=None): beta field. returned when findSimilar_and_get_contents is called
-    """
-
     title: str
     url: str
     id: str
     score: Optional[float] = None
     published_date: Optional[str] = None
     author: Optional[str] = None
-<<<<<<< HEAD
-    extract: Optional[
-        str
-    ] = None  # beta field. returned when findSimilar_and_get_contents is called
-=======
     extract: Optional[str] = None
->>>>>>> fd379838
 
-    def __init__(
-        self, title, url, id, score=None, published_date=None, author=None, **kwargs
-    ):
+    def __init__(self, title, url, id, score=None, published_date=None, author=None, **kwargs):
         self.title = title
         self.url = url
         self.score = score
         self.id = id
         self.published_date = published_date
         self.author = author
-
 
 @dataclass
 class DocumentContent:
@@ -157,159 +90,63 @@
         self.title = title
         self.extract = extract
 
-
 @dataclass
 class GetContentsResponse:
     contents: List[DocumentContent]
 
-
 @dataclass
 class SearchResponse:
     results: List[Result]
-    api: Optional["Metaphor"] = field(default=None, init=False)
+    api: Optional['Metaphor'] = field(default=None, init=False)
 
     def get_contents(self):
         if self.api is None:
-            raise Exception(
-                "API client is not set. This method should be called on a SearchResponse returned by the 'search' method of 'Metaphor'."
-            )
+            raise Exception("API client is not set. This method should be called on a SearchResponse returned by the 'search' method of 'Metaphor'.")
         ids = [result.id for result in self.results]
         return self.api.get_contents(ids)
-
 
 class Metaphor:
     def __init__(self, api_key: str):
         self.base_url = "https://api.metaphor.systems"
         self.headers = {"x-api-key": api_key}
 
-<<<<<<< HEAD
-    def search(self, query: str, **options) -> SearchResponse:
-        """
-        This function performs a search on the Metaphor API.
-
-        Args:
-            query (str): The search query.
-            **options: Additional search options. Valid options are:
-                - num_results (int): The number of search results to return.
-                - include_domains (list): A list of domains to include in the search.
-                - exclude_domains (list): A list of domains to exclude from the search.
-                - start_crawl_date (str): The start date for the crawl (in YYYY-MM-DD format).
-                - end_crawl_date (str): The end date for the crawl (in YYYY-MM-DD format).
-                - start_published_date (str): The start date for when the document was published (in YYYY-MM-DD format).
-                - end_published_date (str): The end date for when the document was published (in YYYY-MM-DD format).
-                - use_autoprompt (bool): Whether to use autoprompt for the search.
-                - type (str): The type of document to search for.
-
-        Returns:
-            SearchResponse: A dataclass containing the search results.
-        """
-
-=======
     def search(self, query: str, num_results: Optional[int] = None, include_domains: Optional[List[str]] = None,
                exclude_domains: Optional[List[str]] = None, start_crawl_date: Optional[str] = None,
                end_crawl_date: Optional[str] = None, start_published_date: Optional[str] = None,
                end_published_date: Optional[str] = None, use_autoprompt: Optional[bool] = None,
                type: Optional[str] = None) -> SearchResponse:
         options = {k: v for k, v in locals().items() if k != 'self' and v is not None}
->>>>>>> fd379838
         validate_search_options(options)
-        request = {"query": query}
+        request = {'query': query}
         request.update(to_camel_case(options))
-<<<<<<< HEAD
-        response = requests.post(
-            f"{self.base_url}/search", json=request, headers=self.headers
-        )
-        response.raise_for_status()
-        results = [
-            Result(**to_snake_case(result)) for result in response.json()["results"]
-        ]
-=======
         response = requests.post(f"{self.base_url}/search", json=request, headers=self.headers)
         if response.status_code != 200:
             raise Exception(f"Request failed with status code {response.status_code}. Message: {response.text}")
         results = [Result(**to_snake_case(result)) for result in response.json()["results"]]
->>>>>>> fd379838
         search_response = SearchResponse(results=results)
         search_response.api = self
         return search_response
 
-<<<<<<< HEAD
-    def find_similar(self, url: str, **options) -> SearchResponse:
-        """
-        This function finds documents similar to the given URL using the Metaphor API.
-
-        Args:
-            url (str): The URL of the document to find similar documents to.
-            **options: Additional search options. Valid options are:
-                - num_results (int): The number of search results to return.
-                - include_domains (list): A list of domains to include in the search.
-                - exclude_domains (list): A list of domains to exclude from the search.
-                - start_crawl_date (str): The start date for the crawl (in YYYY-MM-DD format).
-                - end_crawl_date (str): The end date for the crawl (in YYYY-MM-DD format).
-                - start_published_date (str): The start date for when the document was published (in YYYY-MM-DD format).
-                - end_published_date (str): The end date for when the document was published (in YYYY-MM-DD format).
-
-        Returns:
-            SearchResponse: A dataclass containing the search results.
-        """
-
-=======
     def find_similar(self, url: str, num_results: Optional[int] = None, include_domains: Optional[List[str]] = None,
                      exclude_domains: Optional[List[str]] = None, start_crawl_date: Optional[str] = None,
                      end_crawl_date: Optional[str] = None, start_published_date: Optional[str] = None,
                      end_published_date: Optional[str] = None) -> SearchResponse:
         options = {k: v for k, v in locals().items() if k != 'self' and v is not None}
->>>>>>> fd379838
         validate_find_similar_options(options)
-        request = {"url": url}
+        request = {'url': url}
         request.update(to_camel_case(options))
-<<<<<<< HEAD
-        response = requests.post(
-            f"{self.base_url}/findSimilar", json=request, headers=self.headers
-        )
-        response.raise_for_status()
-        results = [
-            Result(**to_snake_case(result)) for result in response.json()["results"]
-        ]
-=======
         response = requests.post(f"{self.base_url}/findSimilar", json=request, headers=self.headers)
         if response.status_code != 200:
             raise Exception(f"Request failed with status code {response.status_code}. Message: {response.text}")
         results = [Result(**to_snake_case(result)) for result in response.json()["results"]]
->>>>>>> fd379838
         find_similar_response = SearchResponse(results=results)
         find_similar_response.api = self
         return find_similar_response
 
     def get_contents(self, ids: List[str]) -> GetContentsResponse:
-<<<<<<< HEAD
-        """
-        This function retrieves the contents of the documents with the given IDs using the Metaphor API.
-
-        Args:
-            ids (List[str]): A list of document IDs to retrieve the contents for.
-
-        Returns:
-            GetContentsResponse: A dataclass containing the contents of the requested documents.
-        """
-
-        response = requests.get(
-            f"{self.base_url}/contents",
-            params=to_camel_case({"ids": ids}),
-            headers=self.headers,
-        )
-        response.raise_for_status()
-        return GetContentsResponse(
-            [
-                DocumentContent(**to_snake_case(document))
-                for document in response.json()["contents"]
-            ]
-        )
-=======
         if len(ids) == 0:
             raise ValueError("ids cannot be empty")
         response = requests.get(f"{self.base_url}/contents", params=to_camel_case({"ids": ids}), headers=self.headers)
         if response.status_code != 200:
             raise Exception(f"Request failed with status code {response.status_code}. Message: {response.text}")
-        return GetContentsResponse([DocumentContent(**to_snake_case(document)) for document in response.json()["contents"]])
->>>>>>> fd379838
+        return GetContentsResponse([DocumentContent(**to_snake_case(document)) for document in response.json()["contents"]])